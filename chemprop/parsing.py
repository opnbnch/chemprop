from argparse import ArgumentParser, Namespace
import json
import os
from tempfile import TemporaryDirectory
import pickle

import torch

from chemprop.utils import makedirs
from chemprop.features import get_available_features_generators


def add_predict_args(parser: ArgumentParser):
    """
    Adds predict arguments to an ArgumentParser.

    :param parser: An ArgumentParser.
    """
    parser.add_argument('--gpu', type=int,
                        choices=list(range(torch.cuda.device_count())),
                        help='Which GPU to use')
    parser.add_argument('--test_path', type=str,
                        help='Path to CSV file containing testing data for which predictions will be made')
    parser.add_argument('--use_compound_names', action='store_true', default=False,
                        help='Use when test data file contains compound names in addition to SMILES strings')
    parser.add_argument('--preds_path', type=str,
                        help='Path to CSV file where predictions will be saved')
    parser.add_argument('--checkpoint_dir', type=str,
                        help='Directory from which to load model checkpoints'
                             '(walks directory and ensembles all models that are found)')
    parser.add_argument('--checkpoint_path', type=str, default=None,
                        help='Path to model checkpoint (.pt file)')
    parser.add_argument('--batch_size', type=int, default=50,
                        help='Batch size')
    parser.add_argument('--no_cuda', action='store_true', default=False,
                        help='Turn off cuda')
    parser.add_argument('--features_generator', type=str, nargs='*',
                        choices=get_available_features_generators(),
                        help='Method of generating additional features')
    parser.add_argument('--features_path', type=str, nargs='*',
                        help='Path to features to use in FNN (instead of features_generator)')
    parser.add_argument('--no_features_scaling', action='store_true', default=False,
                        help='Turn off scaling of features')
    parser.add_argument('--max_data_size', type=int,
                        help='Maximum number of data points to load')


def add_train_args(parser: ArgumentParser):
    """
    Adds training arguments to an ArgumentParser.

    :param parser: An ArgumentParser.
    """
    # General arguments
    parser.add_argument('--gpu', type=int,
                        choices=list(range(torch.cuda.device_count())),
                        help='Which GPU to use')
    parser.add_argument('--data_path', type=str,
                        help='Path to data CSV file')
    parser.add_argument('--use_compound_names', action='store_true', default=False,
                        help='Use when test data file contains compound names in addition to SMILES strings')
    parser.add_argument('--max_data_size', type=int,
                        help='Maximum number of data points to load')
    parser.add_argument('--test', action='store_true', default=False,
                        help='Whether to skip training and only test the model')
    parser.add_argument('--features_only', action='store_true', default=False,
                        help='Use only the additional features in an FFN, no graph network')
    parser.add_argument('--features_generator', type=str, nargs='*',
                        choices=get_available_features_generators(),
                        help='Method of generating additional features')
    parser.add_argument('--features_path', type=str, nargs='*',
                        help='Path to features to use in FNN (instead of features_generator)')                   
    parser.add_argument('--save_dir', type=str, default=None,
                        help='Directory where model checkpoints will be saved')
    parser.add_argument('--save_smiles_splits', action='store_true', default=False,
                        help='Save smiles for each train/val/test splits for prediction convenience later')
    parser.add_argument('--checkpoint_dir', type=str, default=None,
                        help='Directory from which to load model checkpoints'
                             '(walks directory and ensembles all models that are found)')
    parser.add_argument('--checkpoint_path', type=str, default=None,
                        help='Path to model checkpoint (.pt file)')
    parser.add_argument('--dataset_type', type=str,
                        choices=['classification', 'regression', 'multiclass'],
                        help='Type of dataset, e.g. classification or regression.'
                             'This determines the loss function used during training.')
    parser.add_argument('--multiclass_num_classes', type=int, default=3,
                        help='Number of classes when running multiclass classification')
    parser.add_argument('--separate_val_path', type=str,
                        help='Path to separate val set, optional')
    parser.add_argument('--separate_val_features_path', type=str, nargs='*',
                        help='Path to file with features for separate val set')
    parser.add_argument('--separate_test_path', type=str,
                        help='Path to separate test set, optional')
    parser.add_argument('--separate_test_features_path', type=str, nargs='*',
                        help='Path to file with features for separate test set')
    parser.add_argument('--split_type', type=str, default='random',
                        choices=['random', 'scaffold_balanced', 'predetermined', 'crossval', 'index_predetermined'],
                        help='Method of splitting the data into train/val/test')
    parser.add_argument('--split_sizes', type=float, nargs=3, default=[0.8, 0.1, 0.1],
                        help='Split proportions for train/validation/test sets')
    parser.add_argument('--num_folds', type=int, default=1,
                        help='Number of folds when performing cross validation')
    parser.add_argument('--folds_file', type=str, default=None,
                        help='Optional file of fold labels')
    parser.add_argument('--val_fold_index', type=int, default=None,
                        help='Which fold to use as val for leave-one-out cross val')
    parser.add_argument('--test_fold_index', type=int, default=None,
                        help='Which fold to use as test for leave-one-out cross val')
    parser.add_argument('--crossval_index_dir', type=str, 
                        help='Directory in which to find cross validation index files')
    parser.add_argument('--crossval_index_file', type=str, 
                        help='Indices of files to use as train/val/test'
                             'Overrides --num_folds and --seed.')
    parser.add_argument('--seed', type=int, default=0,
                        help='Random seed to use when splitting data into train/val/test sets.'
                             'When `num_folds` > 1, the first fold uses this seed and all'
                             'subsequent folds add 1 to the seed.')
    parser.add_argument('--metric', type=str, default=None,
                        choices=['auc', 'prc-auc', 'rmse', 'mae', 'mse', 'r2', 'accuracy', 'cross_entropy'],
                        help='Metric to use during evaluation.'
                             'Note: Does NOT affect loss function used during training'
                             '(loss is determined by the `dataset_type` argument).'
                             'Note: Defaults to "auc" for classification and "rmse" for regression.')
    parser.add_argument('--quiet', action='store_true', default=False,
                        help='Skip non-essential print statements')
    parser.add_argument('--log_frequency', type=int, default=10,
                        help='The number of batches between each logging of the training loss')
    parser.add_argument('--no_cuda', action='store_true', default=False,
                        help='Turn off cuda')
    parser.add_argument('--show_individual_scores', action='store_true', default=False,
                        help='Show all scores for individual targets, not just average, at the end')
    parser.add_argument('--no_cache', action='store_true', default=False,
                        help='Turn off caching mol2graph computation')
    parser.add_argument('--config_path', type=str,
                        help='Path to a .json file containing arguments. Any arguments present in the config'
                             'file will override arguments specified via the command line or by the defaults.')

    # Training arguments
    parser.add_argument('--epochs', type=int, default=30,
                        help='Number of epochs to run')
    parser.add_argument('--batch_size', type=int, default=50,
                        help='Batch size')
    parser.add_argument('--warmup_epochs', type=float, default=2.0,
                        help='Number of epochs during which learning rate increases linearly from'
                             'init_lr to max_lr. Afterwards, learning rate decreases exponentially'
                             'from max_lr to final_lr.')
    parser.add_argument('--init_lr', type=float, default=1e-4,
                        help='Initial learning rate')
    parser.add_argument('--max_lr', type=float, default=1e-3,
                        help='Maximum learning rate')
    parser.add_argument('--final_lr', type=float, default=1e-4,
                        help='Final learning rate')
    parser.add_argument('--no_features_scaling', action='store_true', default=False,
                        help='Turn off scaling of features')
    parser.add_argument('--class_balance', action='store_true', default=False,
                        help='Use weights to balance classes within mini-batches during training')

    # Model arguments
    parser.add_argument('--ensemble_size', type=int, default=1,
                        help='Number of models in ensemble')
    parser.add_argument('--hidden_size', type=int, default=300,
                        help='Dimensionality of hidden layers in MPN')
    parser.add_argument('--bias', action='store_true', default=False,
                        help='Whether to add bias to linear layers')
    parser.add_argument('--depth', type=int, default=3,
                        help='Number of message passing steps')
    parser.add_argument('--dropout', type=float, default=0.0,
                        help='Dropout probability')
    parser.add_argument('--activation', type=str, default='ReLU',
                        choices=['ReLU', 'LeakyReLU', 'PReLU', 'tanh', 'SELU', 'ELU'],
                        help='Activation function')
    parser.add_argument('--undirected', action='store_true', default=False,
                        help='Undirected edges (always sum the two relevant bond vectors)')                     
    parser.add_argument('--ffn_hidden_size', type=int, default=None,
                        help='Hidden dim for higher-capacity FFN (defaults to hidden_size)')
    parser.add_argument('--ffn_num_layers', type=int, default=2,
                        help='Number of layers in FFN after MPN encoding')
    parser.add_argument('--atom_messages', action='store_true', default=False,
                        help='Use messages on atoms instead of messages on bonds')
<<<<<<< HEAD
    parser.add_argument('--label_prop', action='store_true', default=False,
                        help='Do label prop transductively on test set')
    parser.add_argument('--label_prop_start_epoch', type=int, default=10,
                        help='How many epochs to wait before starting label propagation, if doing label prop given')
    parser.add_argument('--label_prop_alpha', type=float, default=0.99,
                        help='alpha for label propagation')
    parser.add_argument('--adjacency_method', type=str, default='embedding', choices=['embedding', 'tanimoto'],
                        help='method for calculating adjacency matrix for label prop')
=======
    parser.add_argument('--similarity_network', action='store_true', default=False,
                        help='Whether to train a similarity network which predicts'
                             'whether two molecules have the same label')
    parser.add_argument('--featurizer', action='store_true', default=False,
                        help='Whether to remove the last layer of the model'
                             'to create a featurizer')
>>>>>>> 3c334a78


def update_checkpoint_args(args: Namespace):
    """
    Walks the checkpoint directory to find all checkpoints, updating args.checkpoint_paths and args.ensemble_size.

    :param args: Arguments.
    """
    if hasattr(args, 'checkpoint_paths') and args.checkpoint_paths is not None:
        return

    if args.checkpoint_dir is not None and args.checkpoint_path is not None:
        raise ValueError('Only one of checkpoint_dir and checkpoint_path can be specified.')

    if args.checkpoint_dir is None:
        args.checkpoint_paths = [args.checkpoint_path] if args.checkpoint_path is not None else None
        return

    args.checkpoint_paths = []

    for root, _, files in os.walk(args.checkpoint_dir):
        for fname in files:
            if fname.endswith('.pt'):
                args.checkpoint_paths.append(os.path.join(root, fname))

    args.ensemble_size = len(args.checkpoint_paths)

    if args.ensemble_size == 0:
        raise ValueError(f'Failed to find any model checkpoints in directory "{args.checkpoint_dir}"')


def modify_predict_args(args: Namespace):
    """
    Modifies and validates predicting args in place.

    :param args: Arguments.
    """
    assert args.test_path
    assert args.preds_path
    assert args.checkpoint_dir is not None or args.checkpoint_path is not None or args.checkpoint_paths is not None

    update_checkpoint_args(args)

    args.cuda = not args.no_cuda and torch.cuda.is_available()
    del args.no_cuda

    # Create directory for preds path
    makedirs(args.preds_path, isfile=True)


def parse_predict_args() -> Namespace:
    parser = ArgumentParser()
    add_predict_args(parser)
    args = parser.parse_args()
    modify_predict_args(args)

    return args


def modify_train_args(args: Namespace):
    """
    Modifies and validates training arguments in place.

    :param args: Arguments.
    """
    global temp_dir  # Prevents the temporary directory from being deleted upon function return

    # Load config file
    if args.config_path is not None:
        with open(args.config_path) as f:
            config = json.load(f)
            for key, value in config.items():
                setattr(args, key, value)

    assert args.data_path is not None
    assert args.dataset_type is not None

    if args.save_dir is not None:
        makedirs(args.save_dir)
    else:
        temp_dir = TemporaryDirectory()
        args.save_dir = temp_dir.name

    args.cuda = not args.no_cuda and torch.cuda.is_available()
    del args.no_cuda

    args.features_scaling = not args.no_features_scaling
    del args.no_features_scaling

    if args.metric is None:
        if args.dataset_type == 'classification':
            args.metric = 'auc'
        elif args.dataset_type == 'multiclass':
            args.metric = 'cross_entropy'
        else:
            args.metric = 'rmse'

    if not ((args.dataset_type == 'classification' and args.metric in ['auc', 'prc-auc', 'accuracy']) or
            (args.dataset_type == 'regression' and args.metric in ['rmse', 'mae', 'mse', 'r2']) or
            (args.dataset_type == 'multiclass' and args.metric in ['cross_entropy', 'accuracy'])):
        raise ValueError(f'Metric "{args.metric}" invalid for dataset type "{args.dataset_type}".')

    if args.class_balance:
        assert args.dataset_type == 'classification'

    args.minimize_score = args.metric in ['rmse', 'mae', 'mse', 'cross_entropy']

    update_checkpoint_args(args)
    
    if args.features_only:
        assert args.features_generator or args.features_path

    args.use_input_features = args.features_generator or args.features_path

    if args.features_generator is not None and 'rdkit_2d_normalized' in args.features_generator:
        assert not args.features_scaling

    args.num_lrs = 1

    if args.ffn_hidden_size is None:
        args.ffn_hidden_size = args.hidden_size

    assert (args.split_type == 'predetermined') == (args.folds_file is not None) == (args.test_fold_index is not None)
    assert (args.split_type == 'crossval') == (args.crossval_index_dir is not None)
    assert (args.split_type in ['crossval', 'index_predetermined']) == (args.crossval_index_file is not None)
    if args.split_type in ['crossval', 'index_predetermined']:
        with open(args.crossval_index_file, 'rb') as rf:
            args.crossval_index_sets = pickle.load(rf)
        args.num_folds = len(args.crossval_index_sets)
        args.seed = 0

    if args.test:
        args.epochs = 0

    if args.similarity_network:
        assert args.dataset_type == 'classification'

    if args.featurizer:
        assert args.similarity_network


def parse_train_args() -> Namespace:
    """
    Parses arguments for training (includes modifying/validating arguments).

    :return: A Namespace containing the parsed, modified, and validated args.
    """
    parser = ArgumentParser()
    add_train_args(parser)
    args = parser.parse_args()
    modify_train_args(args)

    return args<|MERGE_RESOLUTION|>--- conflicted
+++ resolved
@@ -177,7 +177,6 @@
                         help='Number of layers in FFN after MPN encoding')
     parser.add_argument('--atom_messages', action='store_true', default=False,
                         help='Use messages on atoms instead of messages on bonds')
-<<<<<<< HEAD
     parser.add_argument('--label_prop', action='store_true', default=False,
                         help='Do label prop transductively on test set')
     parser.add_argument('--label_prop_start_epoch', type=int, default=10,
@@ -186,14 +185,12 @@
                         help='alpha for label propagation')
     parser.add_argument('--adjacency_method', type=str, default='embedding', choices=['embedding', 'tanimoto'],
                         help='method for calculating adjacency matrix for label prop')
-=======
     parser.add_argument('--similarity_network', action='store_true', default=False,
                         help='Whether to train a similarity network which predicts'
                              'whether two molecules have the same label')
     parser.add_argument('--featurizer', action='store_true', default=False,
                         help='Whether to remove the last layer of the model'
                              'to create a featurizer')
->>>>>>> 3c334a78
 
 
 def update_checkpoint_args(args: Namespace):
